--- conflicted
+++ resolved
@@ -433,12 +433,6 @@
                             let error = err.display(self.compiled_code.clone());
                             ui.label(egui::RichText::new(error).color(red()).code());
                         }
-<<<<<<< HEAD
-                    }
-                    if let Some(int) = &self.interact {
-                        self.show_interact(ui, int.clone());
-=======
->>>>>>> fc043974
                     }
                 });
             });
