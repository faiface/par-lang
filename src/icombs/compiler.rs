use std::{
    collections::{BTreeMap, BTreeSet, HashMap},
    fmt::{Debug, Display},
    sync::Arc,
};

use super::net::{Net, Tree};
use crate::par::process::VariableUsage;
use crate::par::{
    language::{GlobalName, LocalName},
    process::{Captures, Command, Expression, Process, ProcessMergePoint},
    types::Type,
};
use crate::{
    location::{Span, Spanning},
    par::{
        program::{CheckedModule, Definition},
        types::TypeDefs,
    },
};
use arcstr::ArcStr;
use indexmap::{IndexMap, IndexSet};
use std::hash::Hash;

#[derive(Clone, Debug)]
pub enum Error {
    /// Error that is emitted when a variable that was never bound/captured is used
    UnboundVar(Span, #[allow(unused)] Var),
    /// Error that is emitted when it is unclear how a variable is used (move/copy)
    UnknownVariableUsage(Span),
    GlobalNotFound(GlobalName),
    DependencyCycle {
        global: GlobalName,
        dependents: IndexSet<GlobalName>,
    },
    UnguardedLoop(Span, #[allow(unused)] Option<LocalName>),
}

impl Error {
    pub fn display(&self, _code: &str) -> String {
        "inet compilation error".to_string()
        //TODO: fix error messages
        /*match self {
            Error::UnboundVar(loc) => format!("Unbound variable\n{}", loc.display(code)),
            Error::UnusedVar(loc) => format!("Unused variable\n{}", loc.display(code)),
            Error::UnexpectedType(loc, ty) => {
                format!("Unexpected type: {:?}\n{}", ty, loc.display(code),)
            }
            Error::GlobalNotFound(name) => format!("Global not found: {:?}", name),
            Error::DependencyCycle { global, dependents } => format!(
                "Dependency cycle detected for global {:?} with dependents {:?}",
                global, dependents
            ),
            Error::UnguardedLoop(loc, name) => format!(
                "Unguarded loop with label {:?} at\n{}",
                name,
                loc.display(code)
            ),
        }*/
    }

    pub fn spans(&self) -> (Span, Vec<Span>) {
        match self {
            Error::UnboundVar(span, _)
            | Error::UnknownVariableUsage(span)
            | Error::UnguardedLoop(span, _) => (span.clone(), vec![]),

            Error::GlobalNotFound(name) => (name.span(), vec![]),

            Error::DependencyCycle { global, dependents } => (
                global.span(),
                dependents.iter().map(|name| name.span()).collect(),
            ),
        }
    }
}

type Result<T> = std::result::Result<T, Error>;

#[derive(Debug, Clone)]
pub struct TypedTree {
    pub tree: Tree,
    pub ty: Type,
}

impl Default for TypedTree {
    fn default() -> Self {
        Self {
            tree: Tree::Era,
            ty: Type::Break(Span::default()),
        }
    }
}

#[derive(Clone, Debug, Hash, PartialEq, Eq, PartialOrd, Ord)]
pub enum Var {
    Name(LocalName),
    Loop(Option<LocalName>),
}

impl From<LocalName> for Var {
    fn from(value: LocalName) -> Self {
        Var::Name(value)
    }
}

#[derive(Clone, Debug, Hash, PartialEq, Eq, PartialOrd, Ord)]
pub struct LoopLabel(Option<LocalName>);

#[derive(Debug)]
pub struct Context {
    vars: BTreeMap<Var, TypedTree>,
    loop_points: BTreeMap<LoopLabel, BTreeSet<LoopLabel>>,
    unguarded_loop_labels: Vec<LoopLabel>,
}

pub struct PackData {
    names: Vec<Var>,
    types: Vec<Type>,
    loop_points: BTreeMap<LoopLabel, BTreeSet<LoopLabel>>,
    unguarded_loop_labels: Vec<LoopLabel>,
}

impl Context {
    pub fn pack(
        &mut self,
        driver: Option<&LocalName>,
        captures: Option<&Captures>,
        labels_in_scope: Option<&BTreeSet<LoopLabel>>,
        net: &mut Net,
    ) -> (Tree, PackData) {
        let mut m_trees = vec![];
        let mut m_tys = vec![];
        let mut m_vars = vec![];
        for (name, tree) in core::mem::take(&mut self.vars) {
            if let Some(captures) = captures {
                if let Var::Name(name) = &name {
                    if !captures.names.contains_key(name) && Some(name) != driver {
                        net.link(tree.tree, Tree::Era);
                        continue;
                    }
                }
            }
            if let Some(labels_in_scope) = labels_in_scope {
                if let Var::Loop(label) = &name {
                    if !labels_in_scope.contains(&LoopLabel(label.clone())) {
                        net.link(tree.tree, Tree::Era);
                        continue;
                    }
                }
            }
            m_vars.push(name);
            m_trees.push(tree.tree);
            m_tys.push(tree.ty);
        }
        let context_in = multiplex_trees(m_trees);
        (
            context_in,
            PackData {
                names: m_vars,
                types: m_tys,
                loop_points: core::mem::take(&mut self.loop_points),
                unguarded_loop_labels: core::mem::take(&mut self.unguarded_loop_labels),
            },
        )
    }

    pub fn unpack(&mut self, packed: &PackData, net: &mut Net) -> Tree {
        let mut m_trees = vec![];
        for (name, ty) in packed.names.iter().zip(packed.types.iter()) {
            let (v0, v1) = net.create_wire();
            self.bind_variable(name.clone(), v0.with_type(ty.clone()));
            m_trees.push(v1);
        }
        self.loop_points = packed.loop_points.clone();
        self.unguarded_loop_labels = packed.unguarded_loop_labels.clone();
        let context_out = multiplex_trees(m_trees);
        context_out
    }

    fn bind_variable(&mut self, var: Var, tree: TypedTree) {
        match self.vars.insert(var.clone(), tree) {
            Some(x) => panic!("{:?}", x),
            None => (),
        }
    }
}

pub struct Compiler {
    net: Net,
    context: Context,
    type_defs: TypeDefs,
    definitions: IndexMap<GlobalName, (Definition<Arc<Expression<Type>>>, Type)>,
    global_name_to_id: IndexMap<GlobalName, usize>,
    id_to_package: Vec<Net>,
    lazy_redexes: Vec<(Tree, Tree)>,
    compile_global_stack: IndexSet<GlobalName>,
}

impl Tree {
    pub(crate) fn with_type(self, ty: Type) -> TypedTree {
        TypedTree { tree: self, ty }
    }
}

pub(crate) fn multiplex_trees(mut trees: Vec<Tree>) -> Tree {
    if trees.len() == 0 {
        Tree::Era
    } else if trees.len() == 1 {
        trees.pop().unwrap()
    } else {
        let new_trees = trees.split_off(trees.len() / 2);
        Tree::Con(
            Box::new(multiplex_trees(trees)),
            Box::new(multiplex_trees(new_trees)),
        )
    }
}

impl Compiler {
    fn compile_global(&mut self, name: &GlobalName) -> Result<TypedTree> {
        if let Some(id) = self.global_name_to_id.get(name) {
            return Ok(TypedTree {
                tree: Tree::Package(*id),
                ty: Type::Break(Span::None),
            });
        };
        if !self.compile_global_stack.insert(name.clone()) {
            return Err(Error::DependencyCycle {
                global: name.clone(),
                dependents: self.compile_global_stack.clone(),
            });
        }
        let global = match self.definitions.get(name).cloned() {
            Some((def, _typ)) => def.expression,
            _ => return Err(Error::GlobalNotFound(name.clone())),
        };

        let (id, typ) = self.in_package(|this, _| {
            let mut s = String::new();
            global.pretty(&mut s, 0).unwrap();
            this.compile_expression(global.as_ref())
        })?;
        self.global_name_to_id.insert(name.clone(), id);
        self.compile_global_stack.shift_remove(name);
        Ok(Tree::Package(id).with_type(typ))
    }

    /// Optimize away erasure underneath auxiliary ports of DUP and CON nodes where it is safe to do so.
    ///
    /// Expects vars to be already have been substituted.
    fn apply_safe_rules(&mut self, tree: Tree) -> Tree {
        match tree {
            Tree::Dup(a, b) => {
                let a = self.apply_safe_rules(*a);
                let b = self.apply_safe_rules(*b);
                match (a, b) {
                    // This is unconditionally valid on the initial net because no "sup" nodes (dups with opposite polarity) are created in an initial net.
                    (Tree::Era, x) | (x, Tree::Era) => x,
                    (a, b) => Tree::Dup(Box::new(a), Box::new(b)),
                }
            }
            Tree::Con(a, b) => {
                let a = self.apply_safe_rules(*a);
                let b = self.apply_safe_rules(*b);
                match (a, b) {
                    (Tree::Era, Tree::Era) => {
                        // Eta reduction is always correct
                        Tree::Era
                    }
                    (a, b) => {
                        // TODO optimize `!` and `?`
                        Tree::Con(Box::new(a), Box::new(b))
                    }
                }
            }
            Tree::Box_(a, id) => {
                let a = self.apply_safe_rules(*a);
                Tree::Box_(Box::new(a), id)
            }
            Tree::Signal(signal, a) => {
                let a = self.apply_safe_rules(*a);
                Tree::Signal(signal, Box::new(a))
            }
            Tree::Choice(a, branches, else_branch) => {
                let a = self.apply_safe_rules(*a);
                Tree::Choice(Box::new(a), branches, else_branch)
            }
            tree => tree,
        }
    }

    /// Reduces the tree in ways that aren't regular interactions. This might be invalid after the net has been reduced with regular interactions such as after calling [`Self::normal()`].
    fn non_principal_interactions(&mut self, mut tree: Tree) -> Tree {
        self.net.substitute_tree(&mut tree);
        self.apply_safe_rules(tree)
    }

    fn in_package(
        &mut self,
        f: impl FnOnce(&mut Self, usize) -> Result<TypedTree>,
    ) -> Result<(usize, Type)> {
        let id = self.id_to_package.len();
        let old_net = core::mem::take(&mut self.net);
        let old_lazy_redexes = core::mem::take(&mut self.lazy_redexes);
        // Allocate package
        self.id_to_package.push(Default::default());
        let mut tree = self.with_captures(&Captures::default(), |this| f(this, id))?;

        // Non-principal interaction optimization pass
        tree.tree = self.non_principal_interactions(tree.tree);
        self.lazy_redexes = core::mem::take(&mut self.lazy_redexes)
            .into_iter()
            .map(|(tree, tree1)| {
                (
                    self.non_principal_interactions(tree),
                    self.non_principal_interactions(tree1),
                )
            })
            .collect();
        self.net.redexes = core::mem::take(&mut self.net.redexes)
            .into_iter()
            .map(|(tree, tree1)| {
                (
                    self.non_principal_interactions(tree),
                    self.non_principal_interactions(tree1),
                )
            })
            .collect();

        self.net.ports.push_back(tree.tree);

        self.net.packages = Arc::new(self.id_to_package.clone().into_iter().enumerate().collect());
        // self.net.assert_valid_with(
        //     self.lazy_redexes
        //         .iter()
        //         .map(|(a, b)| [a, b].into_iter())
        //         .flatten(),
        // );
        // This is less efficient, but at least panics will now contain the lazy redexes
        let mut net2 = self.net.clone();
        net2.redexes.append(&mut self.lazy_redexes.clone().into());
        net2.assert_valid();

        self.net.normal();
        self.net
            .redexes
            .append(&mut core::mem::take(&mut self.lazy_redexes).into());
        self.net.assert_valid();
        *self.id_to_package.get_mut(id).unwrap() = core::mem::take(&mut self.net);
        self.lazy_redexes = old_lazy_redexes;
        self.net = old_net;

        Ok((id, tree.ty))
    }

    fn with_captures<T>(
        &mut self,
        captures: &Captures,
        f: impl FnOnce(&mut Self) -> Result<T>,
    ) -> Result<T> {
        let mut vars = BTreeMap::new();
        for (name, (_span, usage)) in captures.names.iter() {
            let tree = self.use_variable(name, usage, false)?;
            vars.insert(Var::Name(name.clone()), tree);
        }
        for (label, _) in self.context.loop_points.clone().iter() {
            let tree = self.use_var(&Var::Loop(label.0.clone()), &VariableUsage::Copy, false)?;
            vars.insert(Var::Loop(label.0.clone()), tree);
        }
        let loop_points_before = self.context.loop_points.clone();
        core::mem::swap(&mut vars, &mut self.context.vars);
        let t = f(self);
        self.context.vars = vars;
        self.context.loop_points = loop_points_before;
        t
    }

    fn bind_variable(&mut self, var: impl Into<Var>, tree: TypedTree) -> Result<()> {
        let prev = self.context.vars.insert(var.into(), tree);
        match prev {
            Some(prev_tree) => {
                self.net.link(prev_tree.tree, Tree::Era);
                Ok(())
            }
            None => Ok(()),
        }
    }

    fn use_var(&mut self, var: &Var, usage: &VariableUsage, in_command: bool) -> Result<TypedTree> {
        if let Some(tree) = self.context.vars.remove(var) {
            if in_command {
                return Ok(tree);
            }
            match usage {
                VariableUsage::Move => Ok(tree),
                VariableUsage::Copy => {
                    let (w0, w1) = self.net.create_wire();
                    let (v0, v1) = self.net.create_wire();
                    self.net
                        .link(Tree::Dup(Box::new(v0), Box::new(w0)), tree.tree);
                    self.context.vars.insert(
                        var.clone(),
                        TypedTree {
                            tree: w1,
                            ty: tree.ty.clone(),
                        },
                    );
                    Ok(TypedTree {
                        tree: v1,
                        ty: tree.ty.clone(),
                    })
                }
                VariableUsage::Unknown => Err(Error::UnknownVariableUsage(Span::None)),
            }
        } else {
            Err(Error::UnboundVar(Default::default(), var.clone()))
        }
    }

    fn use_global(&mut self, name: &GlobalName) -> Result<TypedTree> {
        match self.compile_global(name) {
            Ok(value) => Ok(value),
            Err(Error::GlobalNotFound(_)) => Err(Error::GlobalNotFound(name.clone())),
            Err(e) => Err(e),
        }
    }

    fn use_variable(
        &mut self,
        name: &LocalName,
        usage: &VariableUsage,
        in_command: bool,
    ) -> Result<TypedTree> {
        self.use_var(&Var::Name(name.clone()), usage, in_command)
    }

    fn create_typed_wire(&mut self) -> (TypedTree, TypedTree) {
        let (v0, v1) = self.net.create_wire();
        (
            TypedTree {
                tree: v0,
                ty: Type::Break(Span::None),
            },
            TypedTree {
                tree: v1,
                ty: Type::Break(Span::None),
            },
        )
    }

    fn link_typed(&mut self, a: TypedTree, b: TypedTree) {
        self.net.link(a.tree, b.tree);
    }

    fn either_instance(&mut self, signal: ArcStr, tree: Tree) -> Tree {
        Tree::Signal(signal, Box::new(tree))
    }

    fn choice_instance(
        &mut self,
        ctx_out: Tree,
        branches: HashMap<ArcStr, usize>,
        else_branch: Option<usize>,
    ) -> Tree {
        Tree::Choice(Box::new(ctx_out), Arc::new(branches), else_branch)
    }

    fn compile_expression(&mut self, expr: &Expression<Type>) -> Result<TypedTree> {
        match expr {
            Expression::Global(_, name, _) => self.use_global(name),
            Expression::Variable(_, name, _typ, usage) => {
                Ok(self.use_variable(name, usage, false)?)
            }

            Expression::Box(_, captures, expression, typ) => self.with_captures(captures, |this| {
                let (context_in, pack_data) = this.context.pack(None, None, None, &mut this.net);
                let (package_id, _) = this.in_package(|this, _| {
                    let context_out = this.context.unpack(&pack_data, &mut this.net);
                    let body = this.compile_expression(&expression)?;
                    this.end_context()?;
                    Ok(Tree::Con(Box::new(context_out), Box::new(body.tree))
                        .with_type(Type::Break(Span::default())))
                })?;
                Ok(Tree::Box_(Box::new(context_in), package_id).with_type(typ.clone()))
            }),

            Expression::Chan {
                captures,
                chan_name,
                chan_type: _chan_type,
                process,
                ..
            } => self.with_captures(captures, |this| {
                let (v0, v1) = this.create_typed_wire();
                this.bind_variable(chan_name.clone(), v0)?;
                this.compile_process(process)?;
                Ok(v1)
            }),

            Expression::Primitive(_, value, _) => Ok(TypedTree {
                tree: Tree::Primitive(value.clone()),
                ty: value.get_type(),
            }),

            Expression::External(_, f, typ) => Ok(TypedTree {
                tree: Tree::External(*f),
                ty: typ.clone(),
            }),
        }
    }

    fn compile_process(&mut self, proc: &Process<Type>) -> Result<()> {
        match proc {
            Process::Let {
                name, value, then, ..
            } => {
                let value = self.compile_expression(value)?;
                self.bind_variable(name.clone(), value)?;
                self.compile_process(then)
            }

            Process::Do {
                span,
                name,
                usage,
                typ,
                command,
            } => self.compile_command(span, name.clone(), usage, typ.clone(), command),

            Process::Telltypes(_, _) => unreachable!(),
            Process::MergePoint(_, merge) => {
                if let ProcessMergePoint::Checked(process) = &*merge.lock().unwrap() {
                    self.compile_process(process)
                } else {
                    unreachable!("Unchecked merge point reached during compilation")
                }
            }
        }
    }

    fn compile_command(
        &mut self,
        span: &Span,
        name: LocalName,
        usage: &VariableUsage,
        _ty: Type,
        cmd: &Command<Type>,
    ) -> Result<()> {
        match cmd {
            Command::Link(expr) => {
                let subject = self.use_variable(&name, usage, true)?;
                let value = self.compile_expression(expr)?;
                self.link_typed(subject, value);
                self.end_context()?;
            }
            // types get erased.
            Command::SendType(_argument, process) => {
                let subject = self.use_variable(&name, usage, true)?;
                self.bind_variable(name, subject.tree.with_type(Type::Break(Span::None)))?;
                self.compile_process(process)?;
            }
            Command::ReceiveType(parameter, process) => {
                let subject = self.use_variable(&name, usage, true)?;
                let was_empty_before = self.type_defs.vars.insert(parameter.clone());
                self.bind_variable(name, subject.tree.with_type(Type::Break(Span::None)))?;
                self.compile_process(process)?;
                if was_empty_before {
                    self.type_defs.vars.shift_remove(parameter);
                }
            }
            Command::Send(expr, process) => {
                // < name(expr) process >
                // ==
                // name = free
                // free = (name < expr >)
                // < process >
                let subject = self.use_variable(&name, usage, true)?;
                let expr = self.compile_expression(expr)?;
                let (v0, v1) = self.create_typed_wire();
                self.bind_variable(name, v0)?;
                self.net.link(
                    Tree::Con(Box::new(v1.tree), Box::new(expr.tree)),
                    subject.tree,
                );
                self.compile_process(process)?;
            }
            Command::Receive(target, _, _, process, _) => {
                // < name[target] process >
                // ==
                // name = free
                // free = (name target)
                // < process >
                let subject = self.use_variable(&name, usage, true)?;
                let (v0, v1) = self.create_typed_wire();
                let (w0, w1) = self.create_typed_wire();
                self.bind_variable(name, w0)?;
                self.bind_variable(target.clone(), v0)?;
                self.net.link(
                    Tree::Con(Box::new(w1.tree), Box::new(v1.tree)),
                    subject.tree,
                );
                self.compile_process(process)?;
            }
            Command::Signal(chosen, process) => {
                let subject = self.use_variable(&name, usage, true)?;
                let (v0, v1) = self.create_typed_wire();
                let choosing_tree = self.either_instance(ArcStr::from(&chosen.string), v1.tree);
                self.net.link(choosing_tree, subject.tree);
                self.bind_variable(name, v0)?;
                self.compile_process(process)?;
            }
            Command::Case(names, processes, else_process, lenient) => {
                self.context.unguarded_loop_labels.clear();
                let old_tree = self.use_variable(&name, usage, true)?;
                // Multiplex all other variables in the context.
                let (context_in, pack_data) = self.context.pack(None, None, None, &mut self.net);

                let mut branches = HashMap::new();
                let mut choice_and_process: Vec<_> = names.iter().zip(processes.iter()).collect();
                choice_and_process.sort_by_key(|k| k.0);

                for (branch_name, process) in choice_and_process {
<<<<<<< HEAD
                    let Some(branch_type) = branch_types.get(branch_name) else {
                        if *lenient {
                            continue;
                        } else {
                            unreachable!("branch {branch_name} not found in {:}", ty)
                        }
                    };
=======
>>>>>>> 30e4ba4c
                    let (package_id, _) = self.in_package(|this, _| {
                        let (w0, w1) = this.create_typed_wire();
                        this.bind_variable(name.clone(), w0)?;
                        let context_out = this.context.unpack(&pack_data, &mut this.net);
                        this.compile_process(process)?;
                        Ok(Tree::Con(Box::new(context_out), Box::new(w1.tree))
                            .with_type(Type::Break(Default::default())))
                    })?;
                    branches.insert(ArcStr::from(&branch_name.string), package_id);
                }

                let else_branch = match else_process {
                    Some(process) => {
                        let (package_id, _) = self.in_package(|this, _| {
                            let (w0, w1) = this.create_typed_wire();
                            this.bind_variable(name.clone(), w0)?;
                            let context_out = this.context.unpack(&pack_data, &mut this.net);
                            this.compile_process(process)?;
                            Ok(Tree::Con(Box::new(context_out), Box::new(w1.tree))
                                .with_type(Type::Break(Default::default())))
                        })?;
                        Some(package_id)
                    }
                    None => None,
                };

                let t = self.choice_instance(context_in, branches, else_branch);

                self.net.link(old_tree.tree, t);
            }
            Command::Break => {
                // < name ! >
                // ==
                // name = *
                let a = self.use_variable(&name, usage, true)?.tree;
                self.net.link(a, Tree::Era);
                self.end_context()?;
            }
            Command::Continue(process) => {
                // < name ? process >
                // ==
                // name = *
                // < process >
                let a = self.use_variable(&name, usage, true)?.tree;
                self.net.link(a, Tree::Era);
                self.compile_process(process)?;
            }
            Command::Begin {
                label,
                captures,
                body,
                ..
            } => {
                let label = LoopLabel(label.clone());

                let (def0, def1) = self.net.create_wire();
                let prev = self.context.vars.insert(
                    Var::Loop(label.0.clone()),
                    def0.with_type(Type::Break(Span::default())),
                );

                if let Some(prev_tree) = prev {
                    self.net.link(prev_tree.tree, Tree::Era);
                }

                let mut labels_in_scope: BTreeSet<_> =
                    self.context.loop_points.keys().cloned().collect();
                labels_in_scope.insert(label.clone());
                self.context
                    .loop_points
                    .insert(label.clone(), labels_in_scope);

                self.context.unguarded_loop_labels.push(label.clone());

                let (context_in, pack_data) =
                    self.context
                        .pack(Some(&name), Some(captures), None, &mut self.net);
                let (id, _) = self.in_package(
                    |this, _| {
                        let context_out = this.context.unpack(&pack_data, &mut this.net);
                        this.compile_process(body)?;
                        Ok(context_out.with_type(Type::Break(Span::default())))
                    },
                    //true,
                )?;
                self.net.link(def1, Tree::Package(id));
                self.net.link(context_in, Tree::Package(id));
            }
            Command::Loop(label, driver, captures) => {
                let label = LoopLabel(label.clone());
                if self.context.unguarded_loop_labels.contains(&label) {
                    return Err(Error::UnguardedLoop(span.clone(), label.clone().0));
                }
                let tree =
                    self.use_var(&Var::Loop(label.0.clone()), &VariableUsage::Copy, false)?;
                let driver_tree = self.use_variable(&name, usage, true)?;
                self.bind_variable(driver.clone(), driver_tree)?;
                let labels_in_scope = self.context.loop_points.get(&label).unwrap().clone();
                let (context_in, _) = self.context.pack(
                    Some(driver),
                    Some(captures),
                    Some(&labels_in_scope),
                    &mut self.net,
                );
                self.lazy_redexes.push((tree.tree, context_in));
            }
        };
        Ok(())
    }

    fn end_context(&mut self) -> Result<()> {
        // drop all replicables
        for (_, value) in core::mem::take(&mut self.context.vars).into_iter() {
            self.net.link(value.tree, Tree::Era);
        }
        self.context.loop_points = Default::default();
        Ok(())
    }
}

pub fn compile_file(program: &CheckedModule) -> Result<IcCompiled> {
    let mut compiler = Compiler {
        net: Net::default(),
        context: Context {
            vars: BTreeMap::default(),
            loop_points: BTreeMap::default(),
            unguarded_loop_labels: Default::default(),
        },
        type_defs: program.type_defs.clone(),
        definitions: program.definitions.clone(),
        global_name_to_id: Default::default(),
        id_to_package: Default::default(),
        compile_global_stack: Default::default(),
        lazy_redexes: vec![],
    };

    for name in compiler.definitions.keys().cloned().collect::<Vec<_>>() {
        compiler.compile_global(&name)?;
    }

    Ok(IcCompiled {
        id_to_package: Arc::new(compiler.id_to_package.into_iter().enumerate().collect()),
        name_to_id: compiler.global_name_to_id,
        name_to_ty: compiler
            .definitions
            .iter()
            .map(|(k, (_def, ty))| (k.clone(), ty.clone()))
            .collect(),
    })
}

#[derive(Clone, Default)]
pub struct IcCompiled {
    pub(crate) id_to_package: Arc<IndexMap<usize, Net>>,
    pub(crate) name_to_id: IndexMap<GlobalName, usize>,
    pub(crate) name_to_ty: IndexMap<GlobalName, Type>,
}

impl Display for IcCompiled {
    fn fmt(&self, f: &mut std::fmt::Formatter<'_>) -> std::fmt::Result {
        for (k, v) in self.id_to_package.iter() {
            // check if it has a name
            for (name, id) in self.name_to_id.iter() {
                if id == k {
                    f.write_fmt(format_args!("// {} \n", name))?;
                }
            }
            f.write_fmt(format_args!("@{} = {}\n", k, v.show()))?;
        }
        Ok(())
    }
}

impl IcCompiled {
    pub fn get_with_name(&self, name: &GlobalName) -> Option<Net> {
        let id = self.name_to_id.get(name)?;
        self.id_to_package.get(id).cloned()
    }

    pub fn get_type_of(&self, name: &GlobalName) -> Option<Type> {
        self.name_to_ty.get(name).cloned()
    }

    pub fn create_net(&self) -> Net {
        let mut net = Net::default();
        net.packages = self.id_to_package.clone();
        net
    }
}<|MERGE_RESOLUTION|>--- conflicted
+++ resolved
@@ -621,16 +621,6 @@
                 choice_and_process.sort_by_key(|k| k.0);
 
                 for (branch_name, process) in choice_and_process {
-<<<<<<< HEAD
-                    let Some(branch_type) = branch_types.get(branch_name) else {
-                        if *lenient {
-                            continue;
-                        } else {
-                            unreachable!("branch {branch_name} not found in {:}", ty)
-                        }
-                    };
-=======
->>>>>>> 30e4ba4c
                     let (package_id, _) = self.in_package(|this, _| {
                         let (w0, w1) = this.create_typed_wire();
                         this.bind_variable(name.clone(), w0)?;
