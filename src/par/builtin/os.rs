--- conflicted
+++ resolved
@@ -14,11 +14,7 @@
 };
 use arcstr::literal;
 use bytes::Bytes;
-<<<<<<< HEAD
-use futures::future::BoxFuture;
-=======
 use futures::{future::BoxFuture, FutureExt};
->>>>>>> 80f6365f
 use num_bigint::BigInt;
 use tokio::{
     fs::{self, DirEntry, File, OpenOptions, ReadDir},
@@ -608,43 +604,6 @@
     }
 }
 
-<<<<<<< HEAD
-async fn envmap_new(mut handle: Handle) {
-    handle.provide_box(move |mut handle| async move {
-        match handle.case().await.as_str() {
-            "size" => {
-                return handle.provide_nat(BigInt::from(std::env::vars_os().count()));
-            }
-            "keys" => {
-                for (name, _) in std::env::vars_os() {
-                    handle.signal(literal!("item"));
-                    handle.send().provide_bytes(os_to_bytes(&name));
-                }
-                handle.signal(literal!("end"));
-                return handle.break_();
-            }
-            "list" => {
-                for (name, value) in std::env::vars_os() {
-                    handle.signal(literal!("item"));
-                    let mut pair = handle.send();
-                    pair.send().provide_bytes(os_to_bytes(&name));
-                    pair.provide_bytes(os_to_bytes(&value));
-                }
-                handle.signal(literal!("end"));
-                return handle.break_();
-            }
-            "get" => {
-                let name = handle.receive().bytes().await;
-                let name_os: &OsStr = unsafe { OsStr::from_encoded_bytes_unchecked(name.as_ref()) };
-                match std::env::var_os(name_os) {
-                    Some(val) => {
-                        handle.signal(literal!("ok"));
-                        return handle.provide_bytes(os_to_bytes(&val));
-                    }
-                    None => {
-                        handle.signal(literal!("err"));
-                        return handle.break_();
-=======
 async fn envmap_new(handle: Handle) {
     handle
         .provide_box(move |mut handle| async move {
@@ -688,18 +647,12 @@
                             handle.signal(literal!("err")).await;
                             return handle.break_().await;
                         }
->>>>>>> 80f6365f
-                    }
-                }
-            }
-<<<<<<< HEAD
-            _ => unreachable!(),
-        }
-    });
-=======
+                    }
+                }
+                _ => unreachable!(),
+            }
         })
         .await;
->>>>>>> 80f6365f
 }
 
 async fn pathbuf_from_os_path(mut handle: Handle) -> PathBuf {
