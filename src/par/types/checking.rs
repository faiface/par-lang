--- conflicted
+++ resolved
@@ -83,14 +83,7 @@
                 let mut guard = merge.lock().unwrap();
                 match &mut *guard {
                     process::ProcessMergePoint::Checked(_) => {
-<<<<<<< HEAD
                         panic!("Merge point already checked before visiting all paths")
-=======
-                        panic!(
-                            "Merge point already checked before visiting all paths {:?}",
-                            span
-                        )
->>>>>>> 6a7e3bbd
                     }
                     process::ProcessMergePoint::Unchecked { paths, process } => {
                         let entry = paths
@@ -108,12 +101,8 @@
                             )));
                         }
 
-<<<<<<< HEAD
-                        self.variables = merge_path_contexts(&self.type_defs, span, paths)?;
-=======
                         let free = process.free_variables();
                         self.variables = merge_path_contexts(&self.type_defs, span, paths, &free)?;
->>>>>>> 6a7e3bbd
                         let typed_process = self.check_process(process)?;
                         *guard = process::ProcessMergePoint::Checked(typed_process.clone());
                         Ok(typed_process)
@@ -723,12 +712,8 @@
                             ));
                         }
 
-<<<<<<< HEAD
-                        self.variables = merge_path_contexts(&self.type_defs, span, paths)?;
-=======
                         let free = process.free_variables();
                         self.variables = merge_path_contexts(&self.type_defs, span, paths, &free)?;
->>>>>>> 6a7e3bbd
                         let typed_process = self.infer_process(process, inference_subject)?;
                         *guard = process::ProcessMergePoint::Checked(typed_process.0.clone());
                         Ok(typed_process)
@@ -1163,42 +1148,12 @@
     typedefs: &TypeDefs,
     span: &Span,
     paths: &IndexMap<Span, Option<IndexMap<LocalName, Type>>>,
-<<<<<<< HEAD
-=======
     free_vars: &IndexSet<LocalName>,
->>>>>>> 6a7e3bbd
 ) -> Result<IndexMap<LocalName, Type>, TypeError> {
     let maps: Vec<IndexMap<LocalName, Type>> = paths
         .values()
         .map(|p| p.as_ref().expect("all paths filled").clone())
         .collect();
-<<<<<<< HEAD
-    let first = maps
-        .first()
-        .cloned()
-        .expect("at least one path for merge point");
-
-    for map in &maps {
-        for name in map.keys() {
-            if !first.contains_key(name) {
-                return Err(TypeError::MergeVariableMissing(span.clone(), name.clone()));
-            }
-        }
-    }
-    for name in first.keys() {
-        for map in &maps {
-            if !map.contains_key(name) {
-                return Err(TypeError::MergeVariableMissing(span.clone(), name.clone()));
-            }
-        }
-    }
-
-    let mut merged_variables = IndexMap::new();
-    for name in first.keys() {
-        let mut acc = first.get(name).unwrap().clone();
-        for map in maps.iter().skip(1) {
-            let next = map.get(name).unwrap();
-=======
     // Collect all variable names present in any path.
     let mut all_names: IndexSet<LocalName> = IndexSet::new();
     for map in &maps {
@@ -1240,7 +1195,6 @@
             .cloned()
             .expect("at least one type when not missing");
         for next in present_types.iter().skip(1) {
->>>>>>> 6a7e3bbd
             acc = match union_types(typedefs, span, &acc, next) {
                 Ok(t) => t,
                 Err(_) => {
