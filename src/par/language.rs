--- conflicted
+++ resolved
@@ -577,12 +577,7 @@
 
     fn unset_catch(&mut self, label: Option<LocalName>) -> Result<&mut Self, CompileError> {
         if let Some(previous) = self.catch.remove(&label) {
-<<<<<<< HEAD
-            let guard = previous.merge_point.lock().unwrap();
-            match &*guard {
-=======
             match &*previous.merge_point.lock().unwrap() {
->>>>>>> 6a7e3bbd
                 ProcessMergePoint::Unchecked { paths, process } => {
                     if paths.is_empty() {
                         return Err(CompileError::UnreachableCode(process.span()));
@@ -633,12 +628,6 @@
     }
 
     fn use_at(&mut self, span: &Span) -> Arc<process::Process<()>> {
-<<<<<<< HEAD
-        if let Ok(mut guard) = self.merge_point.lock() {
-            if let ProcessMergePoint::Unchecked { paths, .. } = &mut *guard {
-                paths.insert(span.clone(), None);
-            }
-=======
         if let ProcessMergePoint::Unchecked { paths, .. } = &mut *self.merge_point.lock().unwrap() {
             if let Some(_) = paths.insert(span.clone(), None) {
                 panic!(
@@ -648,7 +637,6 @@
             }
         } else {
             panic!("merge point was already checked")
->>>>>>> 6a7e3bbd
         }
         Arc::new(process::Process::MergePoint(
             span.clone(),
@@ -2057,11 +2045,7 @@
 fn pattern_to_expression(pattern: &Pattern) -> Option<Expression> {
     match pattern {
         Pattern::Name(span, name, _) => Some(Expression::Variable(span.clone(), name.clone())),
-<<<<<<< HEAD
         Pattern::Receive(span, first, rest, _vars) => {
-=======
-        Pattern::Receive(span, first, rest) => {
->>>>>>> 6a7e3bbd
             let first_expr = pattern_to_expression(first)?;
             let then = construct_from_pattern(rest)?;
             Some(Expression::Construction(Construct::Send(
@@ -2081,11 +2065,7 @@
             span.clone(),
             name.clone(),
         )))),
-<<<<<<< HEAD
         Pattern::Receive(span, first, rest, _vars) => {
-=======
-        Pattern::Receive(span, first, rest) => {
->>>>>>> 6a7e3bbd
             let expression = pattern_to_expression(first)?;
             let then = construct_from_pattern(rest)?;
             Some(Construct::Send(
