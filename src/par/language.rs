--- conflicted
+++ resolved
@@ -782,13 +782,8 @@
                 ))
             }
 
-<<<<<<< HEAD
-            Self::Begin(loc, label, command) => {
+            Self::Begin(loc, unfounded, label, command) => {
                 let process = command.compile(object_name, pass)?;
-=======
-            Self::Begin(loc, unfounded, label, command) => {
-                let process = command.compile(object_name, pass, do_result)?;
->>>>>>> 0a71adcd
                 Arc::new(process::Process::Do(
                     loc.clone(),
                     object_internal,
